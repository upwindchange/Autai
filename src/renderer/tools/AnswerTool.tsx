--- conflicted
+++ resolved
@@ -1,9 +1,4 @@
-<<<<<<< HEAD
 import { makeAssistantToolUI } from "@assistant-ui/react";
-=======
-import { makeAssistantTool, tool, makeAssistantToolUI } from "@assistant-ui/react";
-import { answerToolSchema } from "@shared/tools";
->>>>>>> 76a8cbbb
 import { MessageSquare } from "lucide-react";
 import { cn } from "@/lib/utils";
 
@@ -15,36 +10,23 @@
   answer: string;
 };
 
-<<<<<<< HEAD
 // Create the UI component for the answer tool
-export const AnswerTool = makeAssistantToolUI<
-  AnswerToolArgs,
-  string
->({
-=======
-// Register the tool
-export const AnswerTool = makeAssistantTool({
-  ...answerTool,
->>>>>>> 76a8cbbb
+export const AnswerTool = makeAssistantToolUI<AnswerToolArgs, string>({
   toolName: "answer",
-});
 
-// Create the UI separately
-export const AnswerToolUI = makeAssistantToolUI<
-  { steps: Array<{ calculation: string; reasoning: string }>; answer: string },
-  { steps: Array<{ calculation: string; reasoning: string }>; answer: string }
->({
-  toolName: "answer",
+  // Define the UI that will be shown when this tool runs
   render: ({ args, status }) => {
     const { steps, answer } = args;
 
     if (!steps || !answer) return null;
 
     return (
-      <div className={cn(
-        "my-4 rounded-lg border bg-accent/50 p-4",
-        status.type === "running" && "animate-pulse"
-      )}>
+      <div
+        className={cn(
+          "my-4 rounded-lg border bg-accent/50 p-4",
+          status.type === "running" && "animate-pulse"
+        )}
+      >
         <div className="flex items-center gap-2 text-sm text-muted-foreground mb-3">
           <MessageSquare className="h-4 w-4" />
           <span className="font-medium">Solution Summary</span>
